--- conflicted
+++ resolved
@@ -57,10 +57,7 @@
         raise ValueError("Length of ids does not match number of predictions")
     predictions_df.insert(0, id_field_name, ids)
     predictions_df["decision_threshold"] = decision_threshold
-<<<<<<< HEAD
-=======
     predictions_df["positive_class_weight"] = positive_class_weight
->>>>>>> 0595a819
     if return_probs:
         return predictions_df
     negative_class = class_names[0]
@@ -68,10 +65,7 @@
     labels = predictions_arr[:, 1] >= decision_threshold
     labels = np.where(labels, positive_class, negative_class)
     predictions_df[prediction_field_name] = labels
-<<<<<<< HEAD
-=======
-
->>>>>>> 0595a819
+    predictions_df["decision_threshold"] = decision_threshold
     return predictions_df
 
 
